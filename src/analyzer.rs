use crate::types::*;
use lasso::{Rodeo, Spur};
use lrpar::Span;
use std::collections::HashMap;
use thiserror::Error;
use std::hash::{Hash, Hasher};
use std::{cmp, ops};

#[derive(Error, Debug)]
pub enum SemanticError {
    #[error("invalid type. expected {expected_type} got {found_type}")]
    InvalidType {
        expected_type: Type,
        found_type: Type,
        location: Span,
    },
    #[error("undeclared variable `{name}`")]
    UndeclaredVariable { name: String },
    #[error("Variable `{name}` declared twice")]
    DoubleDeclaration { name: String },
    #[error("Not enough arguments")]
    NotEnoughArguments { location: Span },
}

impl SemanticError {
    fn invalid_type(expected: Type, found: Type, span: Span) -> SemanticError {
        SemanticError::InvalidType {
            expected_type: expected,
            found_type: found,
            location: span,
        }
    }
}


pub struct HashRef<'live, T>(pub &'live T);

impl<T> cmp::PartialEq for HashRef<'_, T> {
    fn eq(&self, other: &Self) -> bool {
        std::ptr::eq(self.0, other.0)
    }
}

impl<T> cmp::Eq for HashRef<'_, T> {}

impl<T> Hash for HashRef<'_, T> {
    fn hash<H: Hasher>(&self, h: &mut H){
        std::ptr::hash(self.0, h);
    }
}

impl<T> ops::Deref for HashRef<'_, T> {
    type Target = T;
    fn deref(&self) -> &T {
        return self.0;
    }
}

pub struct Analyzer<'ast> {
    var_interner: lasso::Rodeo,
    var_types: HashMap<Spur, Type>,
<<<<<<< HEAD
    program_data: String,
}

struct TextPosition {
    line_number: i32,
    col_number: i32,
    line_start: usize,
    line_end: usize,
    length: usize,
}

impl Analyzer {
    fn new(program: &String) -> Analyzer {
        Analyzer {
            var_interner: Rodeo::default(),
            var_types: HashMap::new(),
            program_data: program.clone(),
=======
    type_cache: HashMap<HashRef<'ast, LocExpression>, Type>,
}

impl<'ast> Analyzer<'ast> {
    fn new() -> Analyzer<'ast> {
        Analyzer {
            var_interner: Rodeo::default(),
            var_types: HashMap::new(),
            type_cache: HashMap::new(),
>>>>>>> c037b705
        }
    }

    fn lookup_variable(&self, ident: &str) -> Result<Type, SemanticError> {
        let ident_key =
            self.var_interner
                .get(ident)
                .ok_or_else(|| SemanticError::UndeclaredVariable {
                    name: ident.to_owned(),
                })?;
        Ok(self
            .var_types
            .get(&ident_key)
            .expect("variable must exist")
            .clone())
    }
    fn get_pos(&self, location: Span) -> TextPosition {
        let mut n = 1;
        let mut pos = 0;
        let mut temp = 0;
        for c in self.program_data.chars().take(location.start()) {
            if c == '\n' {
                n += 1;
                pos += temp;
                temp = 0;
            }
            temp += 1;
        }
        let mut i = location.end();
        let mut c = self.program_data.chars().nth(i).unwrap();
        while c != '\n' {
            i += 1;
            c = self.program_data.chars().nth(i).unwrap();
        }
        return TextPosition {
            line_number: n,
            col_number: location.start() as i32 - pos,
            line_start: (pos + 1) as usize,
            line_end: i,
            length: location.end() - location.start(),
        };
    }

    fn print_error(&self, location: Span) {
        let error_pos = self.get_pos(location);

<<<<<<< HEAD
        let mut line = error_pos.line_number.to_string();
        line.push_str("| ");
        line.push_str(
            self.program_data
                .get(error_pos.line_start..error_pos.line_end)
                .unwrap(),
        );
        let mut error = String::from("^");
        error.push_str(&"~".repeat(error_pos.length - 1));
        println!("{}", line);
        println!(
            "{:indent$}{}",
            "",
            error,
            indent = (error_pos.col_number + 2) as usize
        );
    }
    pub fn typecheck_expression(&self, expression: &LocExpression) -> Result<Type, SemanticError> {
        Ok(match &expression.data {
=======
    pub fn typecheck_expression(&mut self, expression: &'ast LocExpression) -> Result<Type, SemanticError> {
        let expression_type = match &expression.data {
>>>>>>> c037b705
            Expression::Int { .. } => Type::Integer,
            Expression::Fraction { .. } => Type::Fraction,
            Expression::Add { lhs, rhs }
            | Expression::Sub { lhs, rhs }
            | Expression::Mul { lhs, rhs } => {
                let lhs_type = self.typecheck_expression(&lhs)?;
                if lhs_type != Type::Integer {
                    return Err(SemanticError::invalid_type(
                        Type::Integer,
                        lhs_type,
                        lhs.location,
                    ));
                }

                let rhs_type = self.typecheck_expression(&rhs)?;
                if rhs_type != Type::Integer {
                    return Err(SemanticError::invalid_type(
                        Type::Integer,
                        rhs_type,
                        rhs.location,
                    ));
                }

                Type::Integer
            }
            Expression::FAdd { lhs, rhs }
            | Expression::FSub { lhs, rhs }
            | Expression::FMul { lhs, rhs } => {
                // These are allowed to be whatever because they will be casted to a fraction.
                let _lhs_type = self.typecheck_expression(&lhs)?;
                let _rhs_type = self.typecheck_expression(&rhs)?;

                Type::Fraction
            }
            Expression::Max { args } => match args.data.as_slice() {
                &[] => unreachable!("arg list must have at least one argument"),
                &[_] => {
                    return Err(SemanticError::NotEnoughArguments {
                        location: expression.location,
                    })
                }
                &[ref first, ref rest @ ..] => {
                    let first_type = self.typecheck_expression(first)?;

                    for arg in rest {
                        let arg_type = self.typecheck_expression(arg)?;
                        if arg_type != first_type {
                            return Err(SemanticError::invalid_type(
                                first_type,
                                arg_type,
                                arg.location,
                            ));
                        }
                    }

                    first_type
                }
            },
            Expression::Variable { ident } => self.lookup_variable(ident)?,
        };

        self.type_cache.insert(HashRef(expression), expression_type);

        return Ok(expression_type);
    }

    fn typecheck_condition(&mut self, cond: &'ast Locatable<Cond>) -> Result<(), SemanticError> {
        match &cond.data {
            Cond::Greater { lhs, rhs } | Cond::Equal { lhs, rhs } | Cond::Less { lhs, rhs } => {
                let lhs_type = self.typecheck_expression(lhs)?;
                let rhs_type = self.typecheck_expression(rhs)?;

                if lhs_type != rhs_type {
                    Err(SemanticError::invalid_type(
                        lhs_type,
                        rhs_type,
                        rhs.location,
                    ))
                } else {
                    Ok(())
                }
            }
        }
    }

    fn typecheck_statement(&mut self, statement: &'ast LocStmt) -> Result<(), SemanticError> {
        match &statement.data {
            Stmt::Assignment { identifier, value } => {
                let var_type = self.lookup_variable(identifier)?;
                let value_type = self.typecheck_expression(value)?;

                if var_type != value_type {
                    Err(SemanticError::invalid_type(
                        var_type,
                        value_type,
                        value.location,
                    ))
                } else {
                    Ok(())
                }
            }
            Stmt::Definition {
                variable_type,
                value,
                ..
            } => {
                let var_type = *variable_type;
                if let Some(value) = value {
                    let value_type = self.typecheck_expression(value)?;

                    if var_type != value_type {
                        Err(SemanticError::invalid_type(
                            var_type,
                            value_type,
                            value.location,
                        ))
                    } else {
                        Ok(())
                    }
                } else {
                    Ok(())
                }
            }
            Stmt::PrintInteger { value } => {
                let value_type = self.typecheck_expression(value)?;
                if value_type != Type::Integer {
                    self.print_error(value.location);
                    Err(SemanticError::invalid_type(
                        Type::Integer,
                        value_type,
                        value.location,
                    ))
                } else {
                    Ok(())
                }
            }
            Stmt::PrintFraction { value } => {
                let value_type = self.typecheck_expression(value)?;
                if value_type != Type::Fraction {
                    Err(SemanticError::invalid_type(
                        Type::Fraction,
                        value_type,
                        value.location,
                    ))
                } else {
                    Ok(())
                }
            }
            Stmt::While { condition, block } | Stmt::If { condition, block } => {
                self.typecheck_condition(condition)?;
                self.typecheck_block(block)?;
                Ok(())
            }
            _ => {
                // Don't do anything for unimplemented statements
                // TODO: Implement the rest of the statements
                Ok(())
            }
        }
    }

    fn define_variable(&mut self, identifier: &str, var_type: &Type) -> Result<(), SemanticError> {
        let ident_key = self.var_interner.get_or_intern(identifier);
        if let Some(_) = self.var_types.insert(ident_key, *var_type) {
            Err(SemanticError::DoubleDeclaration {
                name: identifier.to_owned(),
            })
        } else {
            Ok(())
        }
    }

    fn typecheck_block(
        &mut self,
        statement_list: &'ast Locatable<StmtList>,
    ) -> Result<(), SemanticError> {
        for stmt in &statement_list.data.stmts {
            match &stmt.data {
                Stmt::Definition {
                    variable_type,
                    identifier,
                    value: _,
                } => {
                    self.define_variable(identifier, variable_type)?;
                }
                _ => {}
            }

            self.typecheck_statement(stmt)?;
        }
        Ok(())
    }

<<<<<<< HEAD
    pub fn typecheck_program(
        statement_list: &Locatable<StmtList>,
        buffer: &String,
    ) -> Result<(), SemanticError> {
        let mut analyzer = Analyzer::new(buffer);
=======
    pub fn typecheck_program(statement_list: &'ast Locatable<StmtList>) -> Result<HashMap<HashRef<'ast, LocExpression>, Type>, SemanticError> {
        let mut analyzer = Analyzer::new();
>>>>>>> c037b705
        analyzer.typecheck_block(&statement_list)?;
        Ok(analyzer.type_cache)
    }
}<|MERGE_RESOLUTION|>--- conflicted
+++ resolved
@@ -2,9 +2,9 @@
 use lasso::{Rodeo, Spur};
 use lrpar::Span;
 use std::collections::HashMap;
-use thiserror::Error;
 use std::hash::{Hash, Hasher};
 use std::{cmp, ops};
+use thiserror::Error;
 
 #[derive(Error, Debug)]
 pub enum SemanticError {
@@ -32,7 +32,6 @@
     }
 }
 
-
 pub struct HashRef<'live, T>(pub &'live T);
 
 impl<T> cmp::PartialEq for HashRef<'_, T> {
@@ -44,7 +43,7 @@
 impl<T> cmp::Eq for HashRef<'_, T> {}
 
 impl<T> Hash for HashRef<'_, T> {
-    fn hash<H: Hasher>(&self, h: &mut H){
+    fn hash<H: Hasher>(&self, h: &mut H) {
         std::ptr::hash(self.0, h);
     }
 }
@@ -59,7 +58,7 @@
 pub struct Analyzer<'ast> {
     var_interner: lasso::Rodeo,
     var_types: HashMap<Spur, Type>,
-<<<<<<< HEAD
+    type_cache: HashMap<HashRef<'ast, LocExpression>, Type>,
     program_data: String,
 }
 
@@ -71,23 +70,21 @@
     length: usize,
 }
 
-impl Analyzer {
-    fn new(program: &String) -> Analyzer {
-        Analyzer {
-            var_interner: Rodeo::default(),
-            var_types: HashMap::new(),
-            program_data: program.clone(),
-=======
-    type_cache: HashMap<HashRef<'ast, LocExpression>, Type>,
-}
+// impl Analyzer {
+//     fn new(program: &String) -> Analyzer {
+//         Analyzer {
+//             var_interner: Rodeo::default(),
+//             var_types: HashMap::new(),
+//             program_data: program.clone(),
+// }
 
 impl<'ast> Analyzer<'ast> {
-    fn new() -> Analyzer<'ast> {
+    fn new(program: &String) -> Analyzer<'ast> {
         Analyzer {
             var_interner: Rodeo::default(),
             var_types: HashMap::new(),
             type_cache: HashMap::new(),
->>>>>>> c037b705
+            program_data: program.clone(),
         }
     }
 
@@ -134,7 +131,6 @@
     fn print_error(&self, location: Span) {
         let error_pos = self.get_pos(location);
 
-<<<<<<< HEAD
         let mut line = error_pos.line_number.to_string();
         line.push_str("| ");
         line.push_str(
@@ -152,12 +148,11 @@
             indent = (error_pos.col_number + 2) as usize
         );
     }
-    pub fn typecheck_expression(&self, expression: &LocExpression) -> Result<Type, SemanticError> {
-        Ok(match &expression.data {
-=======
-    pub fn typecheck_expression(&mut self, expression: &'ast LocExpression) -> Result<Type, SemanticError> {
+    pub fn typecheck_expression(
+        &mut self,
+        expression: &'ast LocExpression,
+    ) -> Result<Type, SemanticError> {
         let expression_type = match &expression.data {
->>>>>>> c037b705
             Expression::Int { .. } => Type::Integer,
             Expression::Fraction { .. } => Type::Fraction,
             Expression::Add { lhs, rhs }
@@ -351,16 +346,11 @@
         Ok(())
     }
 
-<<<<<<< HEAD
     pub fn typecheck_program(
-        statement_list: &Locatable<StmtList>,
+        statement_list: &'ast Locatable<StmtList>,
         buffer: &String,
-    ) -> Result<(), SemanticError> {
+    ) -> Result<HashMap<HashRef<'ast, LocExpression>, Type>, SemanticError> {
         let mut analyzer = Analyzer::new(buffer);
-=======
-    pub fn typecheck_program(statement_list: &'ast Locatable<StmtList>) -> Result<HashMap<HashRef<'ast, LocExpression>, Type>, SemanticError> {
-        let mut analyzer = Analyzer::new();
->>>>>>> c037b705
         analyzer.typecheck_block(&statement_list)?;
         Ok(analyzer.type_cache)
     }
