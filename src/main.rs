use std::io::{self, Read};

mod compiler;
mod types;

use compiler::Compiler;

use lrlex::lrlex_mod;
use lrpar::lrpar_mod;

// Using `lrlex_mod!` brings the lexer for `calc.l` into scope. By default the
// module name will be `calc_l` (i.e. the file name, minus any extensions,
// with a suffix of `_l`).
lrlex_mod!("lang.l");
// Using `lrpar_mod!` brings the parser for `calc.y` into scope. By default the
// module name will be `calc_y` (i.e. the file name, minus any extensions,
// with a suffix of `_y`).
lrpar_mod!("lang.y");

mod executer;

mod analyzer;

fn main() -> anyhow::Result<()> {
    // Get the `LexerDef` for the `calc` language.
    let lexerdef = lang_l::lexerdef();
    let args: Vec<String> = std::env::args().collect();

    let mut buffer: String;
    if args.len() == 1 {
        buffer = String::new();
        io::stdin().read_to_string(&mut buffer)?;
    } else {
        buffer = std::fs::read_to_string(&args[1]).unwrap();
    }

    // Now we create a lexer with the `lexer` method with which
    // we can lex an input.
    let lexer = lexerdef.lexer(&buffer);
    // Pass the lexer to the parser and lex and parse the input.
    let (res, errs) = lang_y::parse(&lexer);
    for e in &errs {
        println!("{}", e.pp(&lexer, &lang_y::token_epp));
    }
    if errs.len() != 0 {
        return Ok(());
    }

    match res {
        Some(r) => {
            match r {
                Ok(tree) => {
                    //execute(&tree).unwrap()
<<<<<<< HEAD
                    // dbg!(&tree);
                    // dbg!(analyzer::Analyzer::typecheck_program(&tree))?;
                    let type_cache = analyzer::Analyzer::typecheck_program(&tree, &buffer)?;
                    println!("Program parsed with no errors");
                    // example to just dump the contents of the type cache, you can delete this if you need.
                    for (k, v) in type_cache.iter() {
                        println!("{:?} is of type {:?}", **k, v);
                    }
=======
                    //dbg!(&tree);
                    //dbg!(analyzer::Analyzer::typecheck_program(&tree))?;
                    analyzer::Analyzer::typecheck_program(&tree)?;
                    let mut c = Compiler::new();
                    print!("{}", c.compile_program(&tree).unwrap());
>>>>>>> c9b793c2
                }
                Err(e) => eprintln!("Parsing Error: {:?}", e),
            }
        }
        _ => eprintln!("Unable to evaluate expression."),
    }

    Ok(())
}<|MERGE_RESOLUTION|>--- conflicted
+++ resolved
@@ -51,7 +51,6 @@
             match r {
                 Ok(tree) => {
                     //execute(&tree).unwrap()
-<<<<<<< HEAD
                     // dbg!(&tree);
                     // dbg!(analyzer::Analyzer::typecheck_program(&tree))?;
                     let type_cache = analyzer::Analyzer::typecheck_program(&tree, &buffer)?;
@@ -60,13 +59,8 @@
                     for (k, v) in type_cache.iter() {
                         println!("{:?} is of type {:?}", **k, v);
                     }
-=======
-                    //dbg!(&tree);
-                    //dbg!(analyzer::Analyzer::typecheck_program(&tree))?;
-                    analyzer::Analyzer::typecheck_program(&tree)?;
                     let mut c = Compiler::new();
                     print!("{}", c.compile_program(&tree).unwrap());
->>>>>>> c9b793c2
                 }
                 Err(e) => eprintln!("Parsing Error: {:?}", e),
             }
